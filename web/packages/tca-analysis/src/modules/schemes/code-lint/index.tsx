--- conflicted
+++ resolved
@@ -7,11 +7,7 @@
 /**
  * 分析方案 - 代码检查
  */
-<<<<<<< HEAD
-import React, { useState, useEffect, useCallback } from 'react';
-=======
 import React, { useState, useEffect, useCallback, useMemo } from 'react';
->>>>>>> 84658f43
 import { useHistory } from 'react-router-dom';
 import { intersection, isEmpty, concat } from 'lodash';
 
@@ -73,21 +69,6 @@
       setLoading(true);
       let pkgs = await getAllCheckPackages(orgSid, teamName, repoId, schemeId);
       pkgs = (pkgs || []).filter((item: any) => !item.disable);
-<<<<<<< HEAD
-
-      setLoading(false);
-      setAllPkgs(pkgs);
-    })();
-  }, [orgSid, teamName, repoId, schemeId]);
-
-  useEffect(() => {
-    setSearchParams({});
-    (async () => {
-      setLoading(true);
-      let pkgs = await getAllCheckPackages(orgSid, teamName, repoId, schemeId);
-      pkgs = (pkgs || []).filter((item: any) => !item.disable);
-=======
->>>>>>> 84658f43
       setLoading(false);
       setAllPkgs(pkgs);
     })();
@@ -220,7 +201,7 @@
                     repoId,
                     schemeId,
                   )}/check-profiles/${checkprofile.id}/pkg/${customPackage.id
-                  }/add-rule`);
+                    }/add-rule`);
                 }}
               >
                 添加规则
@@ -248,13 +229,7 @@
             </div>}
           />
           <PackageList
-<<<<<<< HEAD
-            pkgs={allPkgs
-              .filter((item: any) => (filter(item.labels, label) && filter(item.languages, lang))
-                || selectedPkgs.includes(item.id))}
-=======
             pkgs={filteredPkgs}
->>>>>>> 84658f43
             selectedPkgs={selectedPkgs}
             customPackage={customPackage}
             updatePkg={(isAdd, id) => {
