--- conflicted
+++ resolved
@@ -9,21 +9,14 @@
  */
 import React, { useEffect, useState, useCallback } from 'react';
 import { useParams } from 'react-router-dom';
-<<<<<<< HEAD
-import { get } from 'lodash';
-=======
 import { get, isEmpty } from 'lodash';
->>>>>>> 47d86a5c
 import { t } from '@src/utils/i18n';
 import { Row, Col, Button, Loading } from 'tdesign-react';
 
 import { useURLParams } from '@tencent/micro-frontend-shared/hooks';
 import Search from '@tencent/micro-frontend-shared/tdesign-component/search';
 import PageHeader from '@tencent/micro-frontend-shared/tdesign-component/page-header';
-<<<<<<< HEAD
-=======
 import Empty from '@tencent/micro-frontend-shared/tdesign-component/empty';
->>>>>>> 47d86a5c
 
 import { getTmplList } from '@src/services/template';
 import { getLanguages, getTags } from '@src/services/schemes';
@@ -135,10 +128,7 @@
                 </Col>
               ))}
             </Row>
-<<<<<<< HEAD
-=======
             {!loading && isEmpty(list) && <Empty text='暂无模板' />}
->>>>>>> 47d86a5c
             {loading && loadingMore && <div className={style.loading}><Loading size='small' loading={true} /></div>}
           </div>
         </Loading>
