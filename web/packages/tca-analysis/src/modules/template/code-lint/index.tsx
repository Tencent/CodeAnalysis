// Copyright (c) 2021-2022 THL A29 Limited
//
// This source code file is made available under MIT License
// See LICENSE for details
// ==============================================================================

/**
 * 分析方案 - 代码检查
 */
import React, { useState, useEffect, useCallback } from 'react';
import { useHistory } from 'react-router-dom';
import { intersection, isEmpty, concat } from 'lodash';
import { Switch, message, Button, DialogPlugin, Tooltip } from 'tdesign-react';

import Search from '@tencent/micro-frontend-shared/tdesign-component/search';
import Loading from '@src/components/loading';
import { getLabels } from '@src/services/schemes';
import {
  getTmplLint,
  updateTmplLint,
  getCheckPackages,
  getAllCheckPackages,
  addCheckPackages,
  delCheckPackage,
} from '@src/services/template';
import { getTmplRouter } from '@src/utils/getRoutePath';

import { getPkgSearchFields } from '@src/constant';
import CompileConfig from '@src/components/schemes/compile-modal';
import PackageList from '@src/components/schemes/pkg-list';

import style from './style.scss';

interface CodeLintProps {
  orgSid: string;
  isSysTmpl: any;
  languages: any;
  tmplInfo: any;
  callback?: (data: any) => void;
}

const CodeLint = (props: CodeLintProps) => {
  const { orgSid, languages, tmplInfo, isSysTmpl } = props;
  const history = useHistory();
  const [selectedPkgs, setSelectedPkgs] = useState<any>([]);
  const [customPackage, setCustomPackage] = useState<any>({});
  const [data, setData] = useState<any>({});
  const [labels, setLabels] = useState([]);
  const [allPkgs, setAllPkgs] = useState([]);
  const [loading, setLoading] = useState(true);
  const [searchParams, setSearchParams] = useState<any>({});
  const [firstSort, setFirstSort] = useState(true);
  const { lang = [], label = [] } = searchParams;
  const [visible, setVisible] = useState(false);

  const filterFields = getPkgSearchFields(languages, labels);

  const tmplId = tmplInfo.id;
  const checkprofile = data.checkprofile || {};

  useEffect(() => {
    (async () => {
      const labels = await getLabels();
      setLabels(labels.results || []);

      if (tmplId) {
        setLoading(true);
        setData(await getTmplLint(orgSid, tmplId));
        let pkgs = await getAllCheckPackages(orgSid, tmplId);
        pkgs = (pkgs || []).filter((item: any) => !item.disable);

        setLoading(false);
        setAllPkgs(pkgs);
      }
    })();
<<<<<<< HEAD
  }, [orgSid, tmplId]);
=======
>>>>>>> 84658f43

    setSearchParams({});
<<<<<<< HEAD
  }, [tmplId, orgSid]);
=======
  }, [orgSid, tmplId]);
>>>>>>> 84658f43

  useEffect(() => {
    if (checkprofile.id) {
      setLoading(true);
      getCheckPackages(orgSid, tmplId, {
        limit: 100,
        offset: 0,
      })
        .then((res: any) => {
          res = res.results || [];
          const ids = res.map((item: any) => item.id);
          setSelectedPkgs(ids);

          let lang = res.reduce((acc: any, item: any) => [...acc, ...item.languages], []);
          if (isEmpty(lang)) {
            lang = tmplInfo.languages || [];
          }
          setSearchParams((prevState: any) => ({
            ...prevState,
            lang: [...new Set(lang)],
          }));
        })
        .finally(() => {
          setLoading(false);
        });
    }
    (async () => {
      if (checkprofile.custom_checkpackage) {
        setCustomPackage(checkprofile.custom_checkpackage);
      }
    })();
  }, [orgSid, tmplId, tmplInfo.languages, checkprofile.id, checkprofile.custom_checkpackage]);

  const onChangeEnabled = (checked: boolean) => {
    updateConfig({ enabled: checked }).then(() => {
      message.success(`已${checked ? '开启' : '关闭'}代码检查`);
      const infoDialog = DialogPlugin({
        header: '提示',
        body: `${checked ? '开启' : '关闭'}成功，若需将改动同步到对应的分析方案请点击同步按钮`,
        theme: 'info',
        cancelBtn: null,
        onConfirm: () => {
          infoDialog.hide();
        },
      });
    });
  };

  const updateConfig = (params: any) => updateTmplLint(orgSid, tmplId, {
    ...data,
    ...params,
  }).then((res: any) => {
    setData(res);
  });

  const sortPkgs = useCallback((sPkgs = selectedPkgs, aPkgs = allPkgs) => {
    setAllPkgs(concat(
      aPkgs.filter((item: any) => sPkgs.includes(item.id)),
      aPkgs.filter((item: any) => !sPkgs.includes(item.id)),
    ));
  }, [allPkgs, selectedPkgs]);

  useEffect(() => {
    if (firstSort && !isEmpty(selectedPkgs) && !isEmpty(allPkgs)) {
      sortPkgs();
      setFirstSort(false);
    }
  }, [firstSort, selectedPkgs, allPkgs, sortPkgs]);

  const filter = (allValues: any, filterValues: any) => {
    if (isEmpty(filterValues)) return true;
    return !isEmpty(intersection(allValues, filterValues));
  };

  const handleUpdatePkg = (pkgs: any[], isAdd: boolean) => {
    setSelectedPkgs(pkgs);
    sortPkgs(pkgs, allPkgs);
    const infoDialog = DialogPlugin({
      header: '提示',
      body: `${isAdd ? '开启' : '关闭'}成功，若需将改动同步到对应的分析方案请点击同步按钮`,
      theme: 'info',
      cancelBtn: null,
      onConfirm: () => {
        infoDialog.hide();
      },
    });
  };

  const updatePkg = (isAdd: boolean, id: number) => {
    if (isAdd) {
      addCheckPackages(orgSid, tmplId, [id]).then(() => {
        const pkgs = [...selectedPkgs, id];
        handleUpdatePkg(pkgs, isAdd);
      });
    } else {
      delCheckPackage(orgSid, tmplId, id).then(() => {
        const pkgs = selectedPkgs.filter((item: any) => item !== id);
        handleUpdatePkg(pkgs, isAdd);
      });
    }
  };

  if (loading) {
    return <Loading size='small' />;
  }

  return (
    <div className={style.codeLint}>
      <div className={style.switch}>
        <span className={style.label}>是否启用</span>
        <Switch
          disabled={isSysTmpl}
          size="small"
          value={data.enabled}
          onChange={onChangeEnabled}
        />
      </div>
      {data.enabled && (
        <>
          <Search
            fields={filterFields}
            searchParams={searchParams}
            loading={false}
            route={false}
            callback={(params: any) => {
              setSearchParams({
                ...searchParams,
                ...params,
              });
            }}
            extraContent={
              !isSysTmpl && (
                <div>
                  <Button
                    style={{ marginRight: 10 }}
                    onClick={() => {
                      history.push(`${getTmplRouter(orgSid)}/${tmplId}/check-profiles/${checkprofile.id}/pkg/${customPackage.id
                      }/add-rule`);
                    }}
                    variant="outline"
                  >
                    添加规则
                  </Button>
                  <Tooltip
                    content='自定义规则包 + 官方规则包去重后的规则列表'
                    overlayStyle={{ maxWidth: '350px' }}
                  >
                    <Button
                      style={{ marginRight: 10 }}
                      variant="outline"
                      onClick={() => {
                        history.push(`${getTmplRouter(orgSid)}/${tmplId}/check-profiles/${checkprofile.id}/checkrules`);
                      }}
                    >
                      查看已配置规则
                    </Button>
                  </Tooltip>
                  <Button onClick={() => setVisible(true)} variant="outline">编译配置</Button>
                </div>
              )
            }
          />
          <PackageList
            readonly={isSysTmpl}
            pkgs={allPkgs
              .filter((item: any) => (filter(item.labels, label) && filter(item.languages, lang))
              || selectedPkgs.includes(item.id))}
            selectedPkgs={selectedPkgs}
            customPackage={customPackage}
            updatePkg={updatePkg}
            getDetailLink={(pkgId: number) => `${getTmplRouter(orgSid)}/${tmplId}/check-profiles/${checkprofile.id}/pkg/${pkgId}`}
          />
        </>
      )}
      <CompileConfig
        visible={visible}
        data={data}
        onOk={(params: any) => {
          updateConfig(params).then(() => {
            setVisible(false);
            message.success('配置成功，若需将改动同步到对应的分析方案请点击同步按钮');
          });
        }}
        onClose={() => setVisible(false)}
      />
    </div>
  );
};

export default CodeLint;<|MERGE_RESOLUTION|>--- conflicted
+++ resolved
@@ -73,17 +73,9 @@
         setAllPkgs(pkgs);
       }
     })();
-<<<<<<< HEAD
+
+    setSearchParams({});
   }, [orgSid, tmplId]);
-=======
->>>>>>> 84658f43
-
-    setSearchParams({});
-<<<<<<< HEAD
-  }, [tmplId, orgSid]);
-=======
-  }, [orgSid, tmplId]);
->>>>>>> 84658f43
 
   useEffect(() => {
     if (checkprofile.id) {
@@ -221,7 +213,7 @@
                     style={{ marginRight: 10 }}
                     onClick={() => {
                       history.push(`${getTmplRouter(orgSid)}/${tmplId}/check-profiles/${checkprofile.id}/pkg/${customPackage.id
-                      }/add-rule`);
+                        }/add-rule`);
                     }}
                     variant="outline"
                   >
@@ -250,7 +242,7 @@
             readonly={isSysTmpl}
             pkgs={allPkgs
               .filter((item: any) => (filter(item.labels, label) && filter(item.languages, lang))
-              || selectedPkgs.includes(item.id))}
+                || selectedPkgs.includes(item.id))}
             selectedPkgs={selectedPkgs}
             customPackage={customPackage}
             updatePkg={updatePkg}
