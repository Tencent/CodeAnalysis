export enum LibTypeEnum {
  PRIVATE = 'private',
  PUBLIC = 'public'
}

export const LIB_TYPE: any = {
  [LibTypeEnum.PRIVATE]: '私有依赖',
  [LibTypeEnum.PUBLIC]: '公共依赖'
}

enum LibEnvEnum {
  LINUX = 'linux',
  MAC = 'mac',
  WINDOWS = 'windows',
<<<<<<< HEAD
  ARM64_LINUX = 'arm64linux'
}

export const LIB_ENV = {
  [LibEnvEnum.LINUX]: 'linux',
  [LibEnvEnum.MAC]: 'mac',
  [LibEnvEnum.WINDOWS]: 'windows',
  [LibEnvEnum.ARM64_LINUX]: 'arm64linux'
=======
  ARM64_LINUX = 'linux_arm64'
}

export const LIB_ENV = {
  [LibEnvEnum.LINUX]: 'Linux',
  [LibEnvEnum.MAC]: 'Mac',
  [LibEnvEnum.WINDOWS]: 'Windows',
  [LibEnvEnum.ARM64_LINUX]: 'Linux ARM64'
>>>>>>> b8a34934
}<|MERGE_RESOLUTION|>--- conflicted
+++ resolved
@@ -12,16 +12,6 @@
   LINUX = 'linux',
   MAC = 'mac',
   WINDOWS = 'windows',
-<<<<<<< HEAD
-  ARM64_LINUX = 'arm64linux'
-}
-
-export const LIB_ENV = {
-  [LibEnvEnum.LINUX]: 'linux',
-  [LibEnvEnum.MAC]: 'mac',
-  [LibEnvEnum.WINDOWS]: 'windows',
-  [LibEnvEnum.ARM64_LINUX]: 'arm64linux'
-=======
   ARM64_LINUX = 'linux_arm64'
 }
 
@@ -30,5 +20,4 @@
   [LibEnvEnum.MAC]: 'Mac',
   [LibEnvEnum.WINDOWS]: 'Windows',
   [LibEnvEnum.ARM64_LINUX]: 'Linux ARM64'
->>>>>>> b8a34934
 }