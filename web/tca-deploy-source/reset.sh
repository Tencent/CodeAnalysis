--- conflicted
+++ resolved
@@ -44,20 +44,11 @@
   echo "移除全部静态资源文件 ..."
   rm -rf ${WEB_DEPLOY_PATH}/
   echo "移除nginx conf.d web相关conf"
-<<<<<<< HEAD
-  rm -f ${NINGX_CONF_PATH}/framework.conf
-  rm -f ${NINGX_CONF_PATH}/tca-layout.conf
-  rm -f ${NINGX_CONF_PATH}/login.conf
-  rm -f ${NINGX_CONF_PATH}/tca-analysis.conf
-  rm -f ${NINGX_CONF_PATH}/tca-manage.conf
-  rm -f ${NINGX_CONF_PATH}/tca-document.conf
-=======
   rm -f ${NGINX_CONF_PATH}/framework.conf
   rm -f ${NGINX_CONF_PATH}/tca-layout.conf
   rm -f ${NGINX_CONF_PATH}/login.conf
   rm -f ${NGINX_CONF_PATH}/tca-analysis.conf
   rm -f ${NGINX_CONF_PATH}/tca-document.conf
->>>>>>> 9e9c9a52
   echo "移除nginx conf.d ingress相关conf"
   rm -f ${NGINX_CONF_PATH}/tca_ingress.conf
 }
