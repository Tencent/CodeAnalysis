--- conflicted
+++ resolved
@@ -40,21 +40,12 @@
   {
     "name": "tca-analysis",
     "description": "TCA Analysis 微前端",
-<<<<<<< HEAD
-    "commitId": "d03249cebd75c840212f5ce278f66fc3d8091769",
-    "match": "^/t/[^/]+/p/[^/]+/(code-analysis|repos|template|profile|group)",
-    "js": [
-      "/static/tca-analysis/runtime~tca-analysis-749a7dad.js",
-      "/static/tca-analysis/vendors~tca-analysis-7f52f6b6.js",
-      "/static/tca-analysis/tca-analysis-b144763a.js"
-=======
     "commitId": "966f5a36e9301c047e1a6410e27a613a0a41a082",
     "match": "^/t/[^/]+/p/[^/]+/(code-analysis|repos|template|profile|group)",
     "js": [
       "/static/tca-analysis/runtime~tca-analysis-749a7dad.js",
       "/static/tca-analysis/vendors~tca-analysis-706c96d6.js",
       "/static/tca-analysis/tca-analysis-2cee678b.js"
->>>>>>> bbf4b716
     ],
     "css": [
       "/static/tca-analysis/vendors~tca-analysis-9b6df0cb.css",
