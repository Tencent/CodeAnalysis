--- conflicted
+++ resolved
@@ -73,57 +73,34 @@
 function install_python() {	
     LOG_INFO "[PythonInstall] Extract into $PYTHON_SRC_PATH"
     # 解压源码到/usr/local/src目录
-<<<<<<< HEAD
 	tar zxf $PYTHON_SRC_PKG_PATH -C $PYTHON_SRC_DIR && cd $PYTHON_SRC_PATH
     LOG_INFO "[PythonInstall] Config and install to $PYTHON_INSTALL_PATH"
     # 编译配置和安装
-	./configure prefix=$PYTHON_INSTALL_PATH --enable-shared >/dev/null && make -j8 >/dev/null && make install >/dev/null && make clean > /dev/null || error_exit "Install Python src failed"
-    # 链接构建产出的Python可执行文件到/usr/local/bin目录
-	ln -s $PYTHON_INSTALL_PATH/bin/python3 /usr/local/bin/python
-    ln -s $PYTHON_INSTALL_PATH/bin/python3 /usr/local/bin/python3
-	# 链接构建产出的pip3可执行文件到/usr/local/bin目录
-	ln -s $PYTHON_INSTALL_PATH/bin/pip3 /usr/local/bin/pip
-    ln -s $PYTHON_INSTALL_PATH/bin/pip3 /usr/local/bin/pip3
-	# 链接构建产出的Python动态库
-	ln -s $PYTHON_INSTALL_PATH/lib/libpython3.7m.so.1.0 /usr/lib/libpython3.7m.so.1.0
-	# 配置动态库
-	ldconfig
-}
-
-function set_pypi_mirror() {
-    LOG_INFO "Set pypi config [ $PYPI_MIRROR_URL ]"
-	mkdir -p ~/.pip/
-	echo "[global]
-index-url = $PYPI_MIRROR_URL
-[install]
-trusted-host=$PYPI_MIRROR_DOMAIN" > ~/.pip/pip.conf
-    pip3 install -q -U pip
-=======
-	  tar zvxf $PYTHON_SRC_PKG_PATH -C $PYTHON_SRC_DIR && cd $PYTHON_SRC_PATH
-    LOG_INFO "Config and install to $PYTHON_INSTALL_PATH"
-    # 编译配置和安装
-    ./configure prefix=$PYTHON_INSTALL_PATH --enable-shared && make -j8 && make install && make clean || error_exit "Install Python src failed"
+    ./configure prefix=$PYTHON_INSTALL_PATH --enable-shared >/dev/null && make -j8 >/dev/null && make install >/dev/null && make clean > /dev/null || error_exit "Install Python src failed"
     # 链接构建产出的Python可执行文件到/usr/local/bin目录
     check_ln_file /usr/local/bin/python
     ln -s $PYTHON_INSTALL_PATH/bin/python3 /usr/local/bin/python
+    check_ln_file /usr/local/bin/python3
+    ln -s $PYTHON_INSTALL_PATH/bin/python3 /usr/local/bin/python3
     # 链接构建产出的pip3可执行文件到/usr/local/bin目录
     check_ln_file /usr/local/bin/pip
     ln -s $PYTHON_INSTALL_PATH/bin/pip3 /usr/local/bin/pip
+    check_ln_file /usr/local/bin/pip3
+    ln -s $PYTHON_INSTALL_PATH/bin/pip3 /usr/local/bin/pip3
     # 链接构建产出的Python动态库
-    check_ln_file /usr/lib/libpython3.7m.so.1.0
     ln -s $PYTHON_INSTALL_PATH/lib/libpython3.7m.so.1.0 /usr/lib/libpython3.7m.so.1.0
     # 配置动态库
     ldconfig
 }
 
 function set_pypi_mirror() {
-    LOG_INFO "set pypi config [ $PYPI_MIRROR_URL ]"
+    LOG_INFO "[PythonInstall] Set pypi config [ $PYPI_MIRROR_URL ]"
     mkdir -p ~/.pip/
     echo "[global]
-    index-url = $PYPI_MIRROR_URL
-    [install]
-    trusted-host=$PYPI_MIRROR_DOMAIN" > ~/.pip/pip.conf
->>>>>>> 2266d60d
+index-url = $PYPI_MIRROR_URL
+[install]
+trusted-host=$PYPI_MIRROR_DOMAIN" > ~/.pip/pip.conf
+    use_right_pip "install -q -U pip"
 }
 
 function quiet_install_python() {
