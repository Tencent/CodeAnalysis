--- conflicted
+++ resolved
@@ -1,27 +1,3 @@
-<<<<<<< HEAD
-#!/bin/sh
-
-CURRENT_SCRIPT_PATH=$(cd "$(dirname "${BASH_SOURCE[0]}")";pwd)
-TCA_PROJECT_PATH=${TCA_PROJECT_PATH:-"$CURRENT_SCRIPT_PATH"}
-TCA_SCRIPT_ROOT=${TCA_SCRIPT_ROOT:-"$TCA_PROJECT_PATH/scripts"}
-
-source $TCA_SCRIPT_ROOT/utils.sh
-source $TCA_SCRIPT_ROOT/base/install_docker.sh
-source $TCA_PROJECT_PATH/server/scripts/config.sh
-source $TCA_SCRIPT_ROOT/config.sh
-source $TCA_SCRIPT_ROOT/deploy/tca_local.sh
-source $TCA_SCRIPT_ROOT/deploy/tca_docker.sh
-source $TCA_SCRIPT_ROOT/deploy/tca_docker_compose.sh
-
-function tca_help() {
-    LOG_INFO "Support command:"
-    LOG_INFO "Arg1. local/docker/docker-compose/help, default:'docker-compose'"
-    LOG_INFO "Arg2. deploy/install/start/stop/check/log/help: Only for 'local' mode. You can run ./quick_install local help to view more details"
-    LOG_INFO ""
-    LOG_INFO "Run with docker: will help you install docker"
-    LOG_INFO "Run with docker-compose: will help you install docker and docker-compose"
-    LOG_INFO "Run with local: only support linux, will help you install python, mariadb, redis, nginx"
-=======
 #!/bin/bash
 
 CURRENT_SCRIPT_PATH=$(cd "$(dirname "${BASH_SOURCE[0]}")";pwd)
@@ -64,7 +40,6 @@
     LOG_INFO "        restart TCA with docker-compose:           ./quick_install.sh docker-compose start  (equal: docker-compose up -d)"
     LOG_INFO "        rebuild TCA images with docker-compose:    ./quick_install.sh docker-compose build"
 
->>>>>>> 3f235053
 }
 
 deploy() {
@@ -83,26 +58,12 @@
     LOG_INFO "==========================================================="
     case "$mode" in
         local)
-<<<<<<< HEAD
-            LOG_INFO "Start tca directly.[Only support Linux]"
-=======
             LOG_INFO "Start tca directly. [Only support Linux]"
             source $TCA_SCRIPT_ROOT/deploy/tca_local.sh
->>>>>>> 3f235053
             tca_local_main "$2" "$3"
         ;;
         docker)
             LOG_INFO "Start tca using docker"
-<<<<<<< HEAD
-            interactive_install_docker
-            tca_docker_main
-        ;;
-        docker-compose)
-            LOG_INFO "Start tca using docker-compose"
-            interactive_install_docker
-            interactive_install_docker_compose
-            tca_docker_compose_main
-=======
             source $TCA_SCRIPT_ROOT/deploy/tca_docker.sh
             interactive_install_docker
             tca_docker_main "$2"
@@ -113,21 +74,13 @@
             interactive_install_docker
             interactive_install_docker_compose
             tca_docker_compose_main "$2"
->>>>>>> 3f235053
         ;;
         help)
             tca_help
         ;;
         *)
-<<<<<<< HEAD
-            LOG_WARN "Default using 'compose' mode [Support mode: local、docker、docker-compose]"
-            interactive_install_docker
-            interactive_install_docker_compose
-            tca_docker_compose_main
-=======
             LOG_WARN "Mode '$mode' not supported [Support mode: local、docker、docker-compose]"
             tca_help
->>>>>>> 3f235053
         ;;
     esac
 }
